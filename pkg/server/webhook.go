--- conflicted
+++ resolved
@@ -142,13 +142,14 @@
 	statusAnnotationKey := whsvr.Config.AnnotationNamespace + "/status"
 	requestAnnotationKey := whsvr.Config.AnnotationNamespace + "/request"
 
+	// first, determine whether to perform mutation based on annotation for the target resource
 	status, ok := annotations[statusAnnotationKey]
 	if ok && strings.ToLower(status) == StatusInjected {
 		glog.Infof("Pod %s/%s annotation %s=%s indicates injection already satisfied, skipping", metadata.Namespace, metadata.Name, statusAnnotationKey, status)
 		return "", ErrSkipAlreadyInjected
 	}
 
-	// first, determine whether to perform mutation based on label for the target resource
+	// second, determine whether to perform mutation based on label for the target resource
 	labels := metadata.GetLabels()
 	if labels == nil {
 		labels = map[string]string{}
@@ -167,11 +168,7 @@
 	// determine whether to perform mutation based on annotation for the target resource
 	requestedInjection, ok := annotations[requestAnnotationKey]
 	if !ok {
-<<<<<<< HEAD
 		glog.Infof("Pod %s/%s labels %s is missing, skipping injection", metadata.Namespace, metadata.Name, requestAnnotationKey)
-=======
-		glog.Infof("Pod %s/%s annotation %s is missing, skipping injection", metadata.Namespace, metadata.Name, requestAnnotationKey)
->>>>>>> 425ac570
 		return "", ErrMissingRequestAnnotation
 	}
 	injectionKey := strings.ToLower(requestedInjection)
