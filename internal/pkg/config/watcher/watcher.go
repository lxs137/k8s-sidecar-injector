--- conflicted
+++ resolved
@@ -107,16 +107,6 @@
 	if err != nil {
 		return fmt.Errorf("unable to create watcher (possible serviceaccount RBAC/ACL failure?): %s", err.Error())
 	}
-<<<<<<< HEAD
-	ch := watcher.ResultChan()
-	for {
-		select {
-		case e := <-ch:
-			if e.Object == nil {
-				glog.V(3).Infof("Event Object is nil")
-				watcher.Stop()
-				return nil
-=======
 	for {
 		select {
 		case e, ok := <-watcher.ResultChan():
@@ -128,7 +118,6 @@
 			}
 			if e.Type == watch.Error {
 				return apierrs.FromObject(e.Object)
->>>>>>> d99c6675
 			}
 			glog.V(3).Infof("event: %s %s", e.Type, e.Object.GetObjectKind())
 			switch e.Type {
